from contextlib import nullcontext
from typing import ContextManager, Optional, Type
from datetime import datetime

from freezegun import freeze_time
import pytest

from tests.helpers import parametrize_with_dict
from tests.payment_order.testdata import (
    FL_INN,
    IP_ACCOUNT,
    IP_INN,
    LE_INN,
    VALID_BIC,
    VALID_CBC,
    VALID_INN,
    VALID_KPP,
    VALID_OKTMO,
    VALID_UIN,
)
from vitya.payment_order.enums import PaymentType
from vitya.payment_order.errors import (
    AccountValidationBICValueError,
    BudgetPaymentForThirdPersonError,
    CBCValidationEmptyNotAllowed,
    DocumentDateValidationBOLenError,
    DocumentDateValidationCustomsLenError,
    DocumentDateValidationFNSOnlyEmptyError,
    DocumentNumberValidationBOEmptyNotAllowed,
    DocumentNumberValidationBOOnlyEmptyError,
    DocumentNumberValidationBOValueError,
    DocumentNumberValidationBOValueLenError,
    DocumentNumberValidationCustoms00ValueError,
    DocumentNumberValidationCustomsValueLen7Error,
    DocumentNumberValidationCustomsValueLen15Error,
    DocumentNumberValidationFNSOnlyEmptyError,
    OKTMOValidationEmptyNotAllowed,
    OKTMOValidationFNSEmptyNotAllowed,
    OKTMOValidationZerosNotAllowed,
    OKTMOValidationFTS,
    OperationKindValidationBudgetValueError,
    PayerINNValidationCustomsLen10Error,
    PayerINNValidationCustomsLen12Error,
    PayerINNValidationEmptyNotAllowedError,
    PayerINNValidationStartWithZerosError,
    PayerKPPValidationINN10EmptyNotAllowed,
    PayerKPPValidationINN12OnlyEmptyError,
    PayerStatusValidationCustoms05NotAllowedError,
    PayerStatusValidationNullNotAllowedError,
    PurposeCodeValidationChameleonError,
    PurposeCodeValidationFlError,
    PurposeCodeValidationNullError,
    PurposeValidationIPNDSError,
    ReasonValidationValueErrorCustoms,
    ReasonValidationValueErrorFNS,
    ReceiverAccountValidationBICValueError,
    ReceiverAccountValidationFNSValueError,
    ReceiverINNValidationFLLenError,
    ReceiverINNValidationIPLenError,
    ReceiverINNValidationLELenError,
    ReceiverINNValidationNonEmptyError,
    ReceiverKPPValidationEmptyNotAllowed,
    ReceiverKPPValidationOnlyEmptyError,
    ReceiverKPPValidationStartsWithZeros,
    ReceiverKPPValidationFNS,
    ReceiverKPPValidationFTS,
    TaxPeriodValidationBOValueLenError,
    TaxPeriodValidationCustomsEmptyNotAllowed,
    TaxPeriodValidationCustomsValueLenError,
    TaxPeriodValidationFNS01OnlyEmpty,
    TaxPeriodValidationFNS02EmptyNotAllowed,
    TaxPeriodValidationFNSEmptyNotAllowed,
    TaxPeriodValidationFNSValueLenError,
    UINValidationBONotEmpty,
    UINValidationFNSNotValueZeroError,
    UINValidationFNSValueZeroError,
    UINValidationValueZeroError,
)
from vitya.payment_order.fields import (
    CBC,
    UIN,
    AccountNumber,
    DocumentNumber,
    OperationKind,
    PayerStatus,
    Reason,
    TaxPeriod,
)
from vitya.payment_order.payments.checks import (
    check_account_by_bic,
    check_cbc,
    check_document_date,
    check_document_number,
    check_oktmo,
    check_operation_kind,
    check_payer_inn,
    check_payer_kpp,
    check_payer_status,
    check_payment_type_and_for_third_person,
    check_purpose,
    check_purpose_code,
    check_reason,
    check_receiver_account,
    check_receiver_inn,
    check_receiver_kpp,
    check_tax_period,
    check_uin,
)
from vitya.payment_order.payments.constants import FNS_RECEIVER_ACCOUNT_NUMBER, FNS_KPP, FTS_OKTMO, CHANGE_YEAR
from vitya.pydantic_fields import BIC, INN, KPP, OKTMO


@pytest.mark.parametrize(
    'value, payment_type, receiver_bic, exception_handler, expected_value',
    [
        (IP_ACCOUNT, PaymentType.IP, VALID_BIC, nullcontext(), IP_ACCOUNT),
        (FNS_RECEIVER_ACCOUNT_NUMBER, PaymentType.FNS, '', nullcontext(), FNS_RECEIVER_ACCOUNT_NUMBER),
        (FNS_RECEIVER_ACCOUNT_NUMBER[:-1], PaymentType.FNS, '', pytest.raises(ReceiverAccountValidationFNSValueError), None),
        (IP_ACCOUNT, PaymentType.IP, VALID_BIC[:-1] + '1', pytest.raises(ReceiverAccountValidationBICValueError), None),
    ]
)
def test_check_receiver_account(
    value: AccountNumber,
    payment_type: PaymentType,
    receiver_bic: BIC,
    exception_handler: ContextManager,
    expected_value: str
) -> None:
    with exception_handler:
        assert check_receiver_account(value=value, payment_type=payment_type, receiver_bic=receiver_bic) == expected_value


@pytest.mark.parametrize(
    'account_number, bic, exception_handler',
    [
        (IP_ACCOUNT, VALID_BIC, nullcontext()),
        (IP_ACCOUNT[:-1] + '0', VALID_BIC, pytest.raises(AccountValidationBICValueError)),
    ]
)
def test_check_account_by_bic(
    account_number: AccountNumber,
    bic: BIC,
    exception_handler: ContextManager,
) -> None:
    with exception_handler:
        check_account_by_bic(account_number=account_number, bic=bic)


@pytest.mark.parametrize(
    'value, payment_type, exception_handler, expected_value',
    [
        ('03', PaymentType.BUDGET_OTHER, pytest.raises(OperationKindValidationBudgetValueError), None),
    ]
)
def test_check_operation_kind(
    value: OperationKind,
    payment_type: PaymentType,
    exception_handler: ContextManager,
    expected_value: str
) -> None:
    with exception_handler:
        assert check_operation_kind(value=value, payment_type=payment_type) == expected_value


@freeze_time(datetime(CHANGE_YEAR - 1, 12, 31))
@pytest.mark.parametrize(
    'value, payment_type, exception_handler, expected_value',
    [
        ('02', PaymentType.IP, nullcontext(), '02'),
        ('02', PaymentType.BUDGET_OTHER, nullcontext(), '02'),
    ]
)
def test_check_operation_kind_before_2024(
    value: OperationKind,
    payment_type: PaymentType,
    exception_handler: ContextManager,
    expected_value: str
) -> None:
    with exception_handler:
        assert check_operation_kind(value=value, payment_type=payment_type) == expected_value


@pytest.mark.parametrize(
    'value, payment_type, exception_handler, expected_value',
    [
        (1, PaymentType.FL, nullcontext(), 1),
        (6, PaymentType.FL, pytest.raises(PurposeCodeValidationFlError), None),
        (6, PaymentType.CHAMELEON, pytest.raises(PurposeCodeValidationChameleonError), None),
        (None, PaymentType.IP, nullcontext(), None),
        (1, PaymentType.IP, pytest.raises(PurposeCodeValidationNullError), None),
    ]
)
def test_check_purpose_code(
    value: int,
    payment_type: PaymentType,
    exception_handler: ContextManager,
    expected_value: int
) -> None:
    with exception_handler:
        assert check_purpose_code(value=value, payment_type=payment_type) == expected_value


@pytest.mark.parametrize(
    'value, payment_type, receiver_account, payer_status, payer_inn, exception_handler, expected_value',
    [
        ('', PaymentType.FL, AccountNumber(IP_ACCOUNT), '', '', nullcontext(), None),
        (None, PaymentType.FL, AccountNumber(IP_ACCOUNT), '', '', nullcontext(), None),
        (None, PaymentType.FNS, AccountNumber(IP_ACCOUNT), '31', '', pytest.raises(UINValidationValueZeroError), None),
        (VALID_UIN, PaymentType.BUDGET_OTHER, AccountNumber(IP_ACCOUNT), '', '', nullcontext(), VALID_UIN),
        (
            None,
            PaymentType.BUDGET_OTHER,
            AccountNumber('03212810722200035222'),
            '',
            '',
            pytest.raises(UINValidationBONotEmpty),
            VALID_UIN,
        ),
        (
            None,
            PaymentType.FNS,
            AccountNumber(IP_ACCOUNT),
            '13',
            None,
            pytest.raises(UINValidationFNSValueZeroError),
            None,
        ),
        (
            VALID_UIN,
            PaymentType.FNS,
            AccountNumber(IP_ACCOUNT),
            '13',
            '',
            nullcontext(),
            VALID_UIN,
        ),
    ]
)
def test_check_uin(
    value: Optional[str],
    receiver_account: AccountNumber,
    payment_type: PaymentType,
    payer_status: PayerStatus,
    payer_inn: str,
    exception_handler: Optional[Type[Exception]],
    expected_value: str
) -> None:
    with exception_handler:
        assert check_uin(
            value=value,
            receiver_account=receiver_account,
            payment_type=payment_type,
            payer_inn=payer_inn,
            payer_status=payer_status,
        ) == expected_value


@freeze_time(datetime(CHANGE_YEAR - 1, 12, 31))
@pytest.mark.parametrize(
    'value, payment_type, receiver_account, payer_status, payer_inn, exception_handler, expected_value',
    [
        (
            VALID_UIN,
            PaymentType.FNS,
            AccountNumber(IP_ACCOUNT),
            '02',
            '',
            pytest.raises(UINValidationFNSNotValueZeroError),
            None,
        ),
        (
            None,
            PaymentType.FNS,
            AccountNumber(IP_ACCOUNT),
            '02',
            '',
            nullcontext(),
            None,
        ),
    ]
)
def test_check_uin_before_2024(
    value: Optional[str],
    receiver_account: AccountNumber,
    payment_type: PaymentType,
    payer_status: PayerStatus,
    payer_inn: str,
    exception_handler: Optional[Type[Exception]],
    expected_value: str
) -> None:
    with exception_handler:
        assert check_uin(
            value=value,
            receiver_account=receiver_account,
            payment_type=payment_type,
            payer_inn=payer_inn,
            payer_status=payer_status,
        ) == expected_value


@pytest.mark.parametrize(
    'value, payment_type, payer_account, exception_handler, expected_value',
    [
        (None, PaymentType.IP, AccountNumber(IP_ACCOUNT), pytest.raises(PurposeValidationIPNDSError), None),
        ('some', PaymentType.IP, AccountNumber(IP_ACCOUNT), pytest.raises(PurposeValidationIPNDSError), None),
        ('some', PaymentType.BUDGET_OTHER, AccountNumber(IP_ACCOUNT), nullcontext(), 'some'),
        ('some with НДС', PaymentType.IP, AccountNumber(IP_ACCOUNT), nullcontext(), 'some with НДС'),
    ]
)
def test_check_purpose(
    value: Optional[str],
    payment_type: PaymentType,
    payer_account: AccountNumber,
    exception_handler: ContextManager,
    expected_value: str
) -> None:
    with exception_handler:
        assert check_purpose(value=value, payment_type=payment_type, payer_account=payer_account) == expected_value


@pytest.mark.parametrize(
    'value, payment_type, payer_status, for_third_person, exception_handler, expected_value',
    [
        (VALID_INN, PaymentType.FL, '', False, nullcontext(), VALID_INN),
        (None, PaymentType.BUDGET_OTHER, '', False, nullcontext(), None),
        (None, PaymentType.FNS, '13', False, nullcontext(), None),
        (None, PaymentType.CUSTOMS, '30', False, nullcontext(), None),
        (None, PaymentType.FNS, '14', False, pytest.raises(PayerINNValidationEmptyNotAllowedError), None),
        (None, PaymentType.CUSTOMS, '31', False, pytest.raises(PayerINNValidationEmptyNotAllowedError), None),
        ('12345', PaymentType.CUSTOMS, '06', True, pytest.raises(PayerINNValidationCustomsLen10Error), None),
        ('12345', PaymentType.CUSTOMS, '16', False, pytest.raises(PayerINNValidationCustomsLen12Error), None),
        ('00123', PaymentType.CUSTOMS, '', False, pytest.raises(PayerINNValidationStartWithZerosError), None),
        ('00000', PaymentType.CUSTOMS, '', False, pytest.raises(PayerINNValidationStartWithZerosError), None),
        (VALID_INN, PaymentType.CUSTOMS, '', False, nullcontext(), VALID_INN),
    ]
)
def test_check_payer_inn(
    value: Optional[str],
    payment_type: PaymentType,
    payer_status: PayerStatus,
    for_third_person: bool,
    exception_handler: ContextManager,
    expected_value: str
) -> None:
    with exception_handler:
        assert expected_value == check_payer_inn(
            value=value, payment_type=payment_type, payer_status=payer_status, for_third_person=for_third_person
        )


@pytest.mark.parametrize(
    'value, payment_type, exception_handler, expected_value',
    [
        (IP_INN, PaymentType.IP, nullcontext(), IP_INN),
        (LE_INN, PaymentType.IP, pytest.raises(ReceiverINNValidationIPLenError), None),
        (None, PaymentType.IP, pytest.raises(ReceiverINNValidationIPLenError), None),

        (None, PaymentType.FL, nullcontext(), None),
        (FL_INN, PaymentType.FL, nullcontext(), FL_INN),
        (LE_INN, PaymentType.FL, pytest.raises(ReceiverINNValidationFLLenError), None),

        (None, PaymentType.CHAMELEON, nullcontext(), None),
        (FL_INN, PaymentType.CHAMELEON, nullcontext(), FL_INN),
        (LE_INN, PaymentType.CHAMELEON, nullcontext(), LE_INN),

        (None, PaymentType.CUSTOMS, pytest.raises(ReceiverINNValidationNonEmptyError), None),
        (IP_INN, PaymentType.CUSTOMS, pytest.raises(ReceiverINNValidationLELenError), None),
        (LE_INN, PaymentType.CUSTOMS, nullcontext(), LE_INN),
    ]
)
def test_check_receiver_inn(
    value: Optional[str],
    payment_type: PaymentType,
    exception_handler: ContextManager,
    expected_value: str
) -> None:
    with exception_handler:
        assert expected_value == check_receiver_inn(value=value, payment_type=payment_type)


@pytest.mark.parametrize(
    'value, payment_type, for_third_person, exception_handler, expected_value',
    [
        ('01', PaymentType.FL, False, nullcontext(), None),
        (None, PaymentType.FL, False, nullcontext(), None),

        (None, PaymentType.CUSTOMS, False, pytest.raises(PayerStatusValidationNullNotAllowedError), None),
        ('06', PaymentType.CUSTOMS, True, pytest.raises(PayerStatusValidationCustoms05NotAllowedError), None),
        ('06', PaymentType.CUSTOMS, False, nullcontext(), '06'),
        ('31', PaymentType.CUSTOMS, True, nullcontext(), '31')
    ]
)
def test_check_payer_status(
    value: Optional[PayerStatus],
    payment_type: PaymentType,
    for_third_person: bool,
    exception_handler: ContextManager,
    expected_value: Optional[PayerStatus],
) -> None:
    with exception_handler:
        assert expected_value == check_payer_status(
            value=value,
            payment_type=payment_type,
            for_third_person=for_third_person,
        )


@pytest.mark.parametrize(
    'value, payment_type, payer_inn, exception_handler, expected_value',
    [
        (VALID_KPP, PaymentType.FL, VALID_INN, nullcontext(), None),
        (None, PaymentType.FL, VALID_INN, nullcontext(), None),

        (None, PaymentType.CUSTOMS, LE_INN, pytest.raises(PayerKPPValidationINN10EmptyNotAllowed), None),
        (VALID_KPP, PaymentType.CUSTOMS, IP_INN, pytest.raises(PayerKPPValidationINN12OnlyEmptyError), None),

        (VALID_KPP, PaymentType.CUSTOMS, LE_INN, nullcontext(), VALID_KPP),
    ]
)
def test_check_payer_kpp(
    value: Optional[KPP],
    payment_type: PaymentType,
    payer_inn: INN,
    exception_handler: ContextManager,
    expected_value: Optional[KPP],
) -> None:
    with exception_handler:
        assert expected_value == check_payer_kpp(value=value, payment_type=payment_type, payer_inn=payer_inn)


@pytest.mark.parametrize(
    'value, payment_type, exception_handler, expected_value',
    [
        (None, PaymentType.FL, nullcontext(), None),
        (VALID_KPP, PaymentType.FL, pytest.raises(ReceiverKPPValidationOnlyEmptyError), None),

        (None, PaymentType.FNS, pytest.raises(ReceiverKPPValidationEmptyNotAllowed), None),
        (FNS_KPP, PaymentType.FNS, nullcontext(), FNS_KPP),
        ('001234567', PaymentType.FNS, pytest.raises(ReceiverKPPValidationStartsWithZeros), None),
        (VALID_KPP, PaymentType.CUSTOMS, pytest.raises(ReceiverKPPValidationFTS), None),
        (VALID_KPP, PaymentType.FNS, pytest.raises(ReceiverKPPValidationFNS), None),
    ]
)
def test_check_receiver_kpp(
    value: Optional[KPP],
    payment_type: PaymentType,
    exception_handler: ContextManager,
    expected_value: Optional[KPP],
) -> None:
    with exception_handler:
        assert expected_value == check_receiver_kpp(value=value, payment_type=payment_type)


@pytest.mark.parametrize(
    'value, payment_type, exception_handler, expected_value',
    [
        (None, PaymentType.FL, nullcontext(), None),
        (None, PaymentType.BUDGET_OTHER, nullcontext(), None),
        (VALID_CBC, PaymentType.BUDGET_OTHER, nullcontext(), VALID_CBC),
        (None, PaymentType.FNS, pytest.raises(CBCValidationEmptyNotAllowed), None),
        (None, PaymentType.CUSTOMS, pytest.raises(CBCValidationEmptyNotAllowed), None),
        (VALID_CBC, PaymentType.FNS, nullcontext(), VALID_CBC),
    ]
)
def test_check_cbc(
    value: Optional[CBC],
    payment_type: PaymentType,
    exception_handler: ContextManager,
    expected_value: Optional[CBC],
) -> None:
    with exception_handler:
        assert expected_value == check_cbc(value=value, payment_type=payment_type)


@pytest.mark.parametrize(
    'value, payment_type, payer_status, exception_handler, expected_value',
    [
        (None, PaymentType.FL, '01', nullcontext(), None),
        (None, PaymentType.FNS, '01', nullcontext(), None),
        (None, PaymentType.FNS, '13', nullcontext(), None),
        (FTS_OKTMO, PaymentType.CUSTOMS, '13', nullcontext(), FTS_OKTMO),
        (None, PaymentType.BUDGET_OTHER, '13', nullcontext(), None),
        (None, PaymentType.FNS, '02', pytest.raises(OKTMOValidationFNSEmptyNotAllowed), None),
        (None, PaymentType.FNS, '06', pytest.raises(OKTMOValidationEmptyNotAllowed), None),
        ('0' * 8, PaymentType.FNS, '06', pytest.raises(OKTMOValidationZerosNotAllowed), None),
        (VALID_OKTMO, PaymentType.CUSTOMS, '13', pytest.raises(OKTMOValidationFTS), None),
        (VALID_OKTMO, PaymentType.FNS, '06', nullcontext(), VALID_OKTMO),
    ]
)
def test_check_oktmo(
    value: Optional[OKTMO],
    payment_type: PaymentType,
    payer_status: PayerStatus,
    exception_handler: ContextManager,
    expected_value: Optional[OKTMO],
) -> None:
    with exception_handler:
        assert expected_value == check_oktmo(value=value, payment_type=payment_type, payer_status=payer_status)


@pytest.mark.parametrize(
    'value, payment_type, exception_handler, expected_value',
    [
        (None, PaymentType.FL, nullcontext(), None),
        (None, PaymentType.CUSTOMS, nullcontext(), None),
        (None, PaymentType.BUDGET_OTHER, nullcontext(), None),
        (None, PaymentType.FNS, nullcontext(), None),
        ('ПК', PaymentType.BUDGET_OTHER, nullcontext(), 'ПК'),
        ('AИ', PaymentType.CUSTOMS, pytest.raises(ReasonValidationValueErrorCustoms), None),
<<<<<<< HEAD
    ]

)
def test_check_reason(
    value: Optional[Reason],
    payment_type: PaymentType,
    exception_handler: ContextManager,
    expected_value: Optional[Reason],
) -> None:
    with exception_handler:
        assert expected_value == check_reason(value=value, payment_type=payment_type)


@freeze_time(datetime(CHANGE_YEAR, 1, 1))
@pytest.mark.parametrize(
    'value, payment_type, exception_handler, expected_value',
    [
=======
>>>>>>> e4f39323
        ('ПК', PaymentType.FNS, pytest.raises(ReasonValidationValueErrorFNS), None),
    ]
)
def test_check_reason(
    value: Optional[Reason],
    payment_type: PaymentType,
    exception_handler: ContextManager,
    expected_value: Optional[Reason],
) -> None:
    with exception_handler:
        assert expected_value == check_reason(value=value, payment_type=payment_type)


@pytest.mark.parametrize(
    'value, payment_type, payer_status, exception_handler, expected_value',
    [
        (None, PaymentType.FL, '01', nullcontext(), None),
        (None, PaymentType.BUDGET_OTHER, '01', nullcontext(), None),
        ('20220222', PaymentType.BUDGET_OTHER, '01', nullcontext(), '20220222'),
        ('2' * 11, PaymentType.BUDGET_OTHER, '01', pytest.raises(TaxPeriodValidationBOValueLenError), None),
        (None, PaymentType.CUSTOMS, '01', pytest.raises(TaxPeriodValidationCustomsEmptyNotAllowed), None),
        ('20220222', PaymentType.CUSTOMS, '01', nullcontext(), '20220222'),
        ('2022022', PaymentType.CUSTOMS, '01', pytest.raises(TaxPeriodValidationCustomsValueLenError), None),
        ('1', PaymentType.FNS, '01', pytest.raises(TaxPeriodValidationFNS01OnlyEmpty), None),
        ('1', PaymentType.FNS, '13', pytest.raises(TaxPeriodValidationFNS01OnlyEmpty), None),
        (None, PaymentType.FNS, '01', nullcontext(), None),
        (None, PaymentType.FNS, '13', nullcontext(), None),
        (None, PaymentType.FNS, '30', pytest.raises(TaxPeriodValidationFNSEmptyNotAllowed), None),
        ('1' * 10, PaymentType.FNS, '30', nullcontext(), '1' * 10),
    ]
)
def test_check_tax_period(
    value: Optional[TaxPeriod],
    payment_type: PaymentType,
    payer_status: PayerStatus,
    exception_handler: ContextManager,
    expected_value: Optional[TaxPeriod],
) -> None:
    with exception_handler:
        assert expected_value == check_tax_period(value=value, payment_type=payment_type, payer_status=payer_status)


@freeze_time(datetime(CHANGE_YEAR - 1, 12, 31))
@pytest.mark.parametrize(
    'value, payment_type, payer_status, exception_handler, expected_value',
    [
        (None, PaymentType.FNS, '02', pytest.raises(TaxPeriodValidationFNS02EmptyNotAllowed), None),
        ('1' * 10, PaymentType.FNS, '02', nullcontext(), '1' * 10),
        ('1' * 9, PaymentType.FNS, '02', pytest.raises(TaxPeriodValidationFNSValueLenError), None),
    ]
)
def test_check_tax_period_before_2024(
    value: Optional[TaxPeriod],
    payment_type: PaymentType,
    payer_status: PayerStatus,
    exception_handler: ContextManager,
    expected_value: Optional[TaxPeriod],
) -> None:
    with exception_handler:
        assert expected_value == check_tax_period(value=value, payment_type=payment_type, payer_status=payer_status)


@parametrize_with_dict(
    [
        'value', 'payment_type', 'payer_status', 'receiver_account',
        'payer_inn', 'uin', 'reason', 'exception_handler', 'expected_value'
    ],
    [
        {
            'case_id': 1,
            'value': None,
            'payment_type': PaymentType.FL,
            'payer_status': '',
            'receiver_account': '',
            'payer_inn': '',
            'uin': '',
            'reason': '',
            'exception_handler': nullcontext(),
            'expected_value': None,
        },
        {
            'case_id': 2,
            'value': None,
            'payment_type': PaymentType.FNS,
            'payer_status': '',
            'receiver_account': '',
            'payer_inn': '',
            'uin': '',
            'reason': '',
            'exception_handler': nullcontext(),
            'expected_value': None,
        },
        {
            'case_id': 3,
            'value': '02;1222',
            'payment_type': PaymentType.FNS,
            'payer_status': '',
            'receiver_account': '',
            'payer_inn': '',
            'uin': '',
            'reason': '',
            'exception_handler': pytest.raises(DocumentNumberValidationFNSOnlyEmptyError),
            'expected_value': None,
        },
        {
            'case_id': 4,
            'value': '02;1222',
            'payment_type': PaymentType.BUDGET_OTHER,
            'payer_status': '31',
            'receiver_account': '03212',
            'payer_inn': '',
            'uin': VALID_UIN,
            'reason': '',
            'exception_handler': pytest.raises(DocumentNumberValidationBOOnlyEmptyError),
            'expected_value': None,
        },
        {
            'case_id': 5,
            'value': None,
            'payment_type': PaymentType.BUDGET_OTHER,
            'payer_status': '31',
            'receiver_account': '03212',
            'payer_inn': '',
            'uin': VALID_UIN,
            'reason': '',
            'exception_handler': nullcontext(),
            'expected_value': None,
        },
        {
            'case_id': 6,
            'value': None,
            'payment_type': PaymentType.BUDGET_OTHER,
            'payer_status': '24',
            'receiver_account': '03212',
            'payer_inn': None,
            'uin': None,
            'reason': '',
            'exception_handler': pytest.raises(DocumentNumberValidationBOEmptyNotAllowed),
            'expected_value': None,
        },
        {
            'case_id': 7,
            'value': None,
            'payment_type': PaymentType.BUDGET_OTHER,
            'payer_status': '24',
            'receiver_account': '03212',
            'payer_inn': VALID_INN,
            'uin': None,
            'reason': '',
            'exception_handler': nullcontext(),
            'expected_value': None,
        },
        {
            'case_id': 8,
            'value': '1' * 16,
            'payment_type': PaymentType.BUDGET_OTHER,
            'payer_status': '24',
            'receiver_account': '03212',
            'payer_inn': VALID_INN,
            'uin': None,
            'reason': '',
            'exception_handler': pytest.raises(DocumentNumberValidationBOValueLenError),
            'expected_value': None,
        },
        {
            'case_id': 9,
            'value': '18;',
            'payment_type': PaymentType.BUDGET_OTHER,
            'payer_status': '24',
            'receiver_account': '03212',
            'payer_inn': VALID_INN,
            'uin': None,
            'reason': '',
            'exception_handler': pytest.raises(DocumentNumberValidationBOValueError),
            'expected_value': None,
        },
        {
            'case_id': 10,
            'value': None,
            'payment_type': PaymentType.CUSTOMS,
            'payer_status': '24',
            'receiver_account': '03212',
            'payer_inn': VALID_INN,
            'uin': None,
            'reason': '00',
            'exception_handler': pytest.raises(DocumentNumberValidationCustoms00ValueError),
            'expected_value': None,
        },
        {
            'case_id': 11,
            'value': '1' * 8,
            'payment_type': PaymentType.CUSTOMS,
            'payer_status': '24',
            'receiver_account': '03212',
            'payer_inn': VALID_INN,
            'uin': None,
            'reason': 'ПК',
            'exception_handler': pytest.raises(DocumentNumberValidationCustomsValueLen7Error),
            'expected_value': None,
        },
        {
            'case_id': 11,
            'value': None,
            'payment_type': PaymentType.CUSTOMS,
            'payer_status': '24',
            'receiver_account': '03212',
            'payer_inn': VALID_INN,
            'uin': None,
            'reason': 'ИЛ',
            'exception_handler': pytest.raises(DocumentNumberValidationCustomsValueLen15Error),
            'expected_value': None,
        },
        {
            'case_id': 12,
            'value': '01',
            'payment_type': PaymentType.CUSTOMS,
            'payer_status': '24',
            'receiver_account': '03212',
            'payer_inn': VALID_INN,
            'uin': None,
            'reason': 'ИЛ',
            'exception_handler': nullcontext(),
            'expected_value': '01',
        }
    ]
)
def test_check_document_number(
    value: Optional[DocumentNumber],
    payment_type: PaymentType,
    payer_status: Optional[PayerStatus],
    receiver_account: AccountNumber,
    payer_inn: Optional[INN],
    uin: Optional[UIN],
    reason: Optional[str],
    exception_handler: ContextManager,
    expected_value: Optional[DocumentNumber],
) -> None:
    with exception_handler:
        assert expected_value == check_document_number(
            value=value,
            payment_type=payment_type,
            payer_status=payer_status,
            receiver_account=receiver_account,
            payer_inn=payer_inn,
            uin=uin,
            reason=reason,
        )


@pytest.mark.parametrize(
    'value, payment_type, exception_handler, expected_value',
    [
        (None, PaymentType.FL, nullcontext(), None),
        ('1', PaymentType.FNS, pytest.raises(DocumentDateValidationFNSOnlyEmptyError), None),
        (None, PaymentType.FNS, nullcontext(), None),
        (None, PaymentType.CUSTOMS, nullcontext(), None),
        (None, PaymentType.BUDGET_OTHER, nullcontext(), None),
        ('1' * 11, PaymentType.CUSTOMS, pytest.raises(DocumentDateValidationCustomsLenError), None),
        ('1' * 10, PaymentType.CUSTOMS, nullcontext(), '1' * 10),
        ('1' * 11, PaymentType.BUDGET_OTHER, pytest.raises(DocumentDateValidationBOLenError), None),
        ('1' * 10, PaymentType.BUDGET_OTHER, nullcontext(), '1' * 10),
    ]
)
def test_check_document_date(
    value: Optional[TaxPeriod],
    payment_type: PaymentType,
    exception_handler: ContextManager,
    expected_value: Optional[TaxPeriod],
) -> None:
    with exception_handler:
        assert expected_value == check_document_date(value=value, payment_type=payment_type)


@pytest.mark.parametrize(
    'payment_type, for_third_person, exception_handler',
    [
        (PaymentType.FL, True, pytest.raises(BudgetPaymentForThirdPersonError)),
        (PaymentType.IP, True, pytest.raises(BudgetPaymentForThirdPersonError)),
        (PaymentType.LE, True, pytest.raises(BudgetPaymentForThirdPersonError)),
        (PaymentType.FNS, True, nullcontext()),
        (PaymentType.CUSTOMS, True, nullcontext()),
        (PaymentType.BUDGET_OTHER, True, nullcontext()),
        (PaymentType.FL, False, nullcontext()),
        (PaymentType.IP, False, nullcontext()),
        (PaymentType.LE, False, nullcontext()),
        (PaymentType.FNS, False, nullcontext()),
        (PaymentType.CUSTOMS, False, nullcontext()),
        (PaymentType.BUDGET_OTHER, False, nullcontext()),
    ]
)
def test_check_payment_type_and_for_third_person(
    payment_type: PaymentType,
    for_third_person: bool,
    exception_handler: ContextManager,
) -> None:
    with exception_handler:
        check_payment_type_and_for_third_person(
            payment_type=payment_type,
            for_third_person=for_third_person,
        )<|MERGE_RESOLUTION|>--- conflicted
+++ resolved
@@ -507,26 +507,6 @@
         (None, PaymentType.FNS, nullcontext(), None),
         ('ПК', PaymentType.BUDGET_OTHER, nullcontext(), 'ПК'),
         ('AИ', PaymentType.CUSTOMS, pytest.raises(ReasonValidationValueErrorCustoms), None),
-<<<<<<< HEAD
-    ]
-
-)
-def test_check_reason(
-    value: Optional[Reason],
-    payment_type: PaymentType,
-    exception_handler: ContextManager,
-    expected_value: Optional[Reason],
-) -> None:
-    with exception_handler:
-        assert expected_value == check_reason(value=value, payment_type=payment_type)
-
-
-@freeze_time(datetime(CHANGE_YEAR, 1, 1))
-@pytest.mark.parametrize(
-    'value, payment_type, exception_handler, expected_value',
-    [
-=======
->>>>>>> e4f39323
         ('ПК', PaymentType.FNS, pytest.raises(ReasonValidationValueErrorFNS), None),
     ]
 )
