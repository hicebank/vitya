import re
from typing import Optional
from datetime import date

from vitya.payment_order.enums import AccountKind, PaymentType
from vitya.payment_order.errors import (
    AccountValidationBICValueError,
    BudgetPaymentForThirdPersonError,
    CBCValidationEmptyNotAllowed,
    DocumentDateValidationBOLenError,
    DocumentDateValidationCustomsLenError,
    DocumentDateValidationFNSOnlyEmptyError,
    DocumentNumberValidationBOEmptyNotAllowed,
    DocumentNumberValidationBOOnlyEmptyError,
    DocumentNumberValidationBOPayerStatus33OnlyEmptyError,
    DocumentNumberValidationBOValueError,
    DocumentNumberValidationBOValueLenError,
    DocumentNumberValidationCustoms00ValueError,
    DocumentNumberValidationCustomsValueLen7Error,
    DocumentNumberValidationCustomsValueLen15Error,
    DocumentNumberValidationFNSOnlyEmptyError,
    OKTMOValidationEmptyNotAllowed,
    OKTMOValidationFNSEmptyNotAllowed,
    OKTMOValidationZerosNotAllowed,
    OKTMOValidationFTS,
    OperationKindValidationBudgetValueError,
    PayerINNValidationCustomsLen10Error,
    PayerINNValidationCustomsLen12Error,
    PayerINNValidationEmptyNotAllowedError,
    PayerINNValidationStartWithZerosError,
    PayerKPPValidationINN10EmptyNotAllowed,
    PayerKPPValidationINN12OnlyEmptyError,
    PayerStatusValidationCustoms05NotAllowedError,
    PayerStatusValidationNullNotAllowedError,
    PaymentTypeValueError,
    PurposeCodeValidationChameleonError,
    PurposeCodeValidationFlError,
    PurposeCodeValidationNullError,
    PurposeValidationIPNDSError,
    ReasonValidationValueErrorCustoms,
    ReasonValidationValueErrorFNS,
    ReceiverAccountValidationBICValueError,
    ReceiverAccountValidationFNSValueError,
    ReceiverINNValidationChameleonLenError,
    ReceiverINNValidationFLLenError,
    ReceiverINNValidationIPLenError,
    ReceiverINNValidationLELenError,
    ReceiverINNValidationNonEmptyError,
    ReceiverKPPValidationEmptyNotAllowed,
    ReceiverKPPValidationOnlyEmptyError,
    ReceiverKPPValidationStartsWithZeros,
    ReceiverKPPValidationFNS,
    ReceiverKPPValidationFTS,
    TaxPeriodValidationBOValueLenError,
    TaxPeriodValidationCustomsEmptyNotAllowed,
    TaxPeriodValidationCustomsValueLenError,
    TaxPeriodValidationFNS01OnlyEmpty,
    TaxPeriodValidationFNS02EmptyNotAllowed,
    TaxPeriodValidationFNSEmptyNotAllowed,
    TaxPeriodValidationFNSValueLenError,
    UINValidationBONotEmpty,
    UINValidationFNSNotValueZeroError,
    UINValidationFNSValueZeroError,
    UINValidationValueZeroError,
)
from vitya.payment_order.fields import (
    CBC,
    UIN,
    AccountNumber,
    DocumentDate,
    DocumentNumber,
    ForThirdPerson,
    OperationKind,
    PayerAccountNumber,
    PayerINN,
    PayerKPP,
    PayerStatus,
    Purpose,
    PurposeCode,
    Reason,
    ReceiverAccountNumber,
    ReceiverBIC,
    ReceiverINN,
    ReceiverKPP,
    TaxPeriod,
)
from vitya.payment_order.payments.constants import (
    CUSTOMS_REASONS,
    DOCUMENT_NUMBERS,
    FNS_RECEIVER_ACCOUNT_NUMBER,
    FNS_KPP,
    FTS_KPP,
    FTS_OKTMO,
    CHANGE_YEAR,
)
from vitya.payment_order.payments.tools import get_account_kind
from vitya.pydantic_fields import BIC, OKTMO


def check_account_by_bic(
    account_number: AccountNumber,
    bic: BIC,
) -> None:
    _sum = 0
    for c, v in zip(bic[-3:] + account_number, [7, 1, 3] * 8):
        _sum += int(c) * v
    if _sum % 10 != 0:
        raise AccountValidationBICValueError


def check_receiver_account(
    value: ReceiverAccountNumber,
    payment_type: PaymentType,
    receiver_bic: ReceiverBIC,
) -> str:
    if payment_type == PaymentType.FNS:
        if value != FNS_RECEIVER_ACCOUNT_NUMBER:
            raise ReceiverAccountValidationFNSValueError
    elif not payment_type.is_budget:
        try:
            check_account_by_bic(account_number=value, bic=receiver_bic)
        except AccountValidationBICValueError as e:
            raise ReceiverAccountValidationBICValueError from e
    return value


def check_operation_kind(
    value: OperationKind,
    payment_type: PaymentType
) -> OperationKind:
    if payment_type.is_budget and value not in {'01', '02', '06'}:
        raise OperationKindValidationBudgetValueError
    return value


def check_purpose_code(
    value: Optional[PurposeCode],
    payment_type: PaymentType,
) -> Optional[PurposeCode]:
    if payment_type not in (PaymentType.FL, PaymentType.CHAMELEON):
        if value is not None:
            raise PurposeCodeValidationNullError
        return None
    if value is not None and value not in {1, 2, 3, 4, 5}:
        if payment_type == PaymentType.FL:
            raise PurposeCodeValidationFlError
        raise PurposeCodeValidationChameleonError
    return value


def check_uin(
    value: Optional[UIN],
    receiver_account: ReceiverAccountNumber,
    payment_type: PaymentType,
    payer_status: Optional[PayerStatus],
    payer_inn: Optional[PayerINN],
) -> Optional[UIN]:
    if not payment_type.is_budget:
        return None

    if payer_status == '31' and value is None:
        raise UINValidationValueZeroError

    if payment_type == PaymentType.BUDGET_OTHER:
        if receiver_account.startswith('03212') and value is None:
            raise UINValidationBONotEmpty
        return value

    if payment_type == PaymentType.FNS:
        if payer_status == '13' and payer_inn is None and value is None:
            raise UINValidationFNSValueZeroError
        if payer_status == '02' and  date.today().year < CHANGE_YEAR:
            if value is not None:
                raise UINValidationFNSNotValueZeroError
            return value
    return value


def check_purpose(
    value: Optional[Purpose],
    payer_account: PayerAccountNumber,
    payment_type: PaymentType,
) -> Optional[Purpose]:
    if (
        not payment_type.is_budget
        and get_account_kind(payer_account) == AccountKind.IP
        and (
            value is None
            or not re.search(r'(?i)\bНДС\b', value)
        )
    ):
        raise PurposeValidationIPNDSError
    return value


def check_payer_inn(
    value: Optional[PayerINN],
    payment_type: PaymentType,
    payer_status: Optional[PayerStatus],
    for_third_person: ForThirdPerson,
) -> Optional[PayerINN]:
    if not payment_type.is_budget:
        return value

    if value is None:
        if payment_type == PaymentType.BUDGET_OTHER:
            return None
        elif payment_type == PaymentType.FNS and payer_status == '13':
            return None
        elif payment_type == PaymentType.CUSTOMS and payer_status == '30':
            return None
        raise PayerINNValidationEmptyNotAllowedError

    if payment_type == PaymentType.CUSTOMS:
        if payer_status == '06' and for_third_person and len(value) != 10:
            raise PayerINNValidationCustomsLen10Error

        if payer_status in {'16', '17'} and len(value) != 12:
            raise PayerINNValidationCustomsLen12Error

    if value.startswith('00'):
        raise PayerINNValidationStartWithZerosError

    return value


def check_receiver_inn(
    value: Optional[ReceiverINN],
    payment_type: PaymentType,
) -> Optional[ReceiverINN]:
    if payment_type == PaymentType.IP:
        if value is None or len(value) != 12:
            raise ReceiverINNValidationIPLenError
        return value
    elif payment_type == PaymentType.FL:
        if value is not None and len(value) != 12:
            raise ReceiverINNValidationFLLenError
        return value
    elif payment_type == PaymentType.CHAMELEON:
        if value is not None and len(value) not in (10, 12):
            raise ReceiverINNValidationChameleonLenError
        return value
    if value is None:
        raise ReceiverINNValidationNonEmptyError
    elif len(value) != 10:
        raise ReceiverINNValidationLELenError
    return value


def check_payment_type_and_for_third_person(
    payment_type: PaymentType,
    for_third_person: ForThirdPerson,
) -> None:
    if for_third_person and not payment_type.is_budget:
        raise BudgetPaymentForThirdPersonError


def check_payer_status(
    value: Optional[PayerStatus],
    payment_type: PaymentType,
    for_third_person: ForThirdPerson,
) -> Optional[PayerStatus]:
    if not payment_type.is_budget:
        return None

    if value is None:
        raise PayerStatusValidationNullNotAllowedError

    if payment_type == PaymentType.CUSTOMS and for_third_person and value == '06':
        raise PayerStatusValidationCustoms05NotAllowedError

    return value


def check_payer_kpp(
    value: Optional[PayerKPP],
    payment_type: PaymentType,
    payer_inn: Optional[PayerINN],
) -> Optional[PayerKPP]:
    if not payment_type.is_budget:
        return None

    if payer_inn is not None and len(payer_inn) == 10 and value is None:
        raise PayerKPPValidationINN10EmptyNotAllowed
    elif payer_inn is not None and len(payer_inn) == 12 and value is not None:
        raise PayerKPPValidationINN12OnlyEmptyError
    return value


def check_receiver_kpp(
    value: Optional[ReceiverKPP],
    payment_type: PaymentType,
) -> Optional[ReceiverKPP]:
    if payment_type in {PaymentType.FL, PaymentType.IP}:
        if value is not None:
            raise ReceiverKPPValidationOnlyEmptyError
        return None
    if payment_type in {PaymentType.LE, PaymentType.CHAMELEON}:
        return value
    if value is None:
        raise ReceiverKPPValidationEmptyNotAllowed
    if value.startswith('00'):
        raise ReceiverKPPValidationStartsWithZeros
    if payment_type == PaymentType.FNS and value != FNS_KPP:
        raise ReceiverKPPValidationFNS
    if payment_type == PaymentType.CUSTOMS and value != FTS_KPP:
        raise ReceiverKPPValidationFTS
    return value


def check_cbc(
    value: Optional[CBC],
    payment_type: PaymentType,
) -> Optional[CBC]:
    if not payment_type.is_budget:
        return None

    if payment_type == PaymentType.BUDGET_OTHER and value is None:
        return None

    if payment_type in {PaymentType.FNS, PaymentType.CUSTOMS} and value is None:
        raise CBCValidationEmptyNotAllowed

    return value


def check_oktmo(
    value: Optional[OKTMO],
    payment_type: PaymentType,
    payer_status: Optional[PayerStatus],
) -> Optional[OKTMO]:
    if not payment_type.is_budget:
        return None

    if payment_type == PaymentType.FNS and payer_status in {'01', '13'} and value is None:
        return None

    if payment_type == PaymentType.CUSTOMS and value != FTS_OKTMO:
        raise OKTMOValidationFTS

    if payment_type in {PaymentType.CUSTOMS, PaymentType.BUDGET_OTHER} and value is None:
        return None

    if (
        payment_type == PaymentType.FNS and
        payer_status == '02' and
        value is None and
        date.today().year < CHANGE_YEAR
    ):
        raise OKTMOValidationFNSEmptyNotAllowed

    if value is None:
        raise OKTMOValidationEmptyNotAllowed

    if all(c == '0' for c in value):
        raise OKTMOValidationZerosNotAllowed
    return value


def check_reason(
    value: Optional[Reason],
    payment_type: PaymentType,
) -> Optional[Reason]:
    if not payment_type.is_budget:
        return None

    if payment_type.is_budget and (value is None or value == '0'):
        return None
    if payment_type == PaymentType.CUSTOMS and value not in CUSTOMS_REASONS:
        raise ReasonValidationValueErrorCustoms
<<<<<<< HEAD
    if payment_type == PaymentType.FNS and value and value != '0' and date.today().year >= CHANGE_YEAR:
=======
    if payment_type == PaymentType.FNS and value and value != '0':
>>>>>>> e4f39323
        raise ReasonValidationValueErrorFNS
    return value


def check_tax_period(
    value: Optional[TaxPeriod],
    payment_type: PaymentType,
    payer_status: Optional[PayerStatus],
) -> Optional[TaxPeriod]:
    if not payment_type.is_budget:
        return None

    if payment_type == PaymentType.BUDGET_OTHER:
        if value is None:
            return None
        elif len(value) > 10:
            raise TaxPeriodValidationBOValueLenError
        return value
    elif payment_type == PaymentType.CUSTOMS:
        if value is None:
            raise TaxPeriodValidationCustomsEmptyNotAllowed
        elif len(value) != 8:
            raise TaxPeriodValidationCustomsValueLenError
        return value
    else:
        if (
            payer_status == '02' and
            value is None and
            date.today().year < CHANGE_YEAR
        ):
            raise TaxPeriodValidationFNS02EmptyNotAllowed
        if payer_status in {'01', '13'}:
            if value is not None:
                raise TaxPeriodValidationFNS01OnlyEmpty
            return None

        if value is None:
            raise TaxPeriodValidationFNSEmptyNotAllowed
        elif payer_status == '02' and len(value) != 10 and date.today().year < CHANGE_YEAR:
            raise TaxPeriodValidationFNSValueLenError
        return value


def check_document_number(
    value: Optional[DocumentNumber],
    payment_type: PaymentType,
    reason: Optional[Reason],
    payer_status: Optional[PayerStatus],
    receiver_account: ReceiverAccountNumber,
    uin: Optional[UIN],
    payer_inn: Optional[PayerINN],
) -> Optional[DocumentNumber]:
    if not payment_type.is_budget:
        return None

    if payment_type == PaymentType.FNS:
        if value is not None:
            raise DocumentNumberValidationFNSOnlyEmptyError
        return None
    elif payment_type == PaymentType.BUDGET_OTHER:
        if payer_status == '33' and date.today().year >= CHANGE_YEAR:
            if value is not None:
                raise DocumentNumberValidationBOPayerStatus33OnlyEmptyError
            return None
        if receiver_account.startswith('03212') and payer_status == '31' and uin is not None:
            if value is not None:
                raise DocumentNumberValidationBOOnlyEmptyError
            return None

        if payer_status == '24' and payer_inn is None and uin is None and value is None:
            raise DocumentNumberValidationBOEmptyNotAllowed
        if value is not None:
            if len(value) > 15:
                raise DocumentNumberValidationBOValueLenError
            if len(value) < 3 or value[2] != ";" or value[:2] not in DOCUMENT_NUMBERS:
                raise DocumentNumberValidationBOValueError
        return value
    elif payment_type == PaymentType.CUSTOMS:
        if reason == '00' and (value is None or value != '00'):
            raise DocumentNumberValidationCustoms00ValueError
        if reason in {'ПК', 'УВ', 'ТГ', 'ТБ', 'ТД', 'ПВ'} and value and len(value) > 7:
            raise DocumentNumberValidationCustomsValueLen7Error
        if (
            reason in {'ИЛ', 'ИН', 'ПБ', 'КЭ'}
            and (
                value is None or len(value) > 15
            )
        ):
            raise DocumentNumberValidationCustomsValueLen15Error
        return value
    raise PaymentTypeValueError(payment_type=payment_type)  # pragma: no cover


def check_document_date(
    value: Optional[DocumentDate],
    payment_type: PaymentType,
) -> Optional[DocumentDate]:
    if not payment_type.is_budget:
        return None

    if payment_type == PaymentType.FNS:
        if value is not None and value != '0':
            raise DocumentDateValidationFNSOnlyEmptyError
        return None
    else:
        if value is None:
            return None
        if payment_type == PaymentType.CUSTOMS:
            if len(value) != 10:
                raise DocumentDateValidationCustomsLenError
            return value
        else:
            if len(value) > 10:
                raise DocumentDateValidationBOLenError
            return value<|MERGE_RESOLUTION|>--- conflicted
+++ resolved
@@ -368,11 +368,7 @@
         return None
     if payment_type == PaymentType.CUSTOMS and value not in CUSTOMS_REASONS:
         raise ReasonValidationValueErrorCustoms
-<<<<<<< HEAD
-    if payment_type == PaymentType.FNS and value and value != '0' and date.today().year >= CHANGE_YEAR:
-=======
     if payment_type == PaymentType.FNS and value and value != '0':
->>>>>>> e4f39323
         raise ReasonValidationValueErrorFNS
     return value
 
